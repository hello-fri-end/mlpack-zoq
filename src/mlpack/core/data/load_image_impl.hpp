/**
 * @file load_image_impl.hpp
 * @author Mehul Kumar Nirala
 *
 * An image loading utility implementation.
 *
 * mlpack is free software; you may redistribute it and/or modify it under the
 * terms of the 3-clause BSD license.  You should have received a copy of the
 * 3-clause BSD license along with mlpack.  If not, see
 * http://www.opensource.org/licenses/BSD-3-Clause for more information.
 */

#ifndef MLPACK_CORE_DATA_LOAD_IMAGE_IMPL_HPP
#define MLPACK_CORE_DATA_LOAD_IMAGE_IMPL_HPP

// In case it hasn't been included yet.
#include "load.hpp"

namespace mlpack {
namespace data {

// Image loading API.
template<typename eT>
bool Load(const std::string& filename,
          arma::Mat<eT>& matrix,
          ImageInfo& info,
          const bool fatal)
{
  Timer::Start("loading_image");

  // STB loads into unsigned char matrices, so we may have to convert once
  // loaded.
  arma::Mat<unsigned char> tempMatrix;
  const bool result = LoadImage(filename, tempMatrix, info, fatal);

  // If fatal is true, then the program will have already thrown an exception.
  if (!result)
  {
    Timer::Stop("loading_image");
    return false;
  }

<<<<<<< HEAD
  info.Width() = tempWidth;
  info.Height() = tempHeight;
  info.Channels() = tempChannels;

  // Copy image into armadillo Mat.
  matrix = arma::conv_to<arma::Mat<eT> >::from(arma::Mat<unsigned char>(image,
      info.Width() * info.Height() * info.Channels(), 1, true, true));

  // Free the image pointer.
  free(image);
=======
  matrix = arma::conv_to<arma::Mat<eT>>::from(tempMatrix);
>>>>>>> 237828ff
  Timer::Stop("loading_image");
  return true;
}

// Image loading API for multiple files.
template<typename eT>
bool Load(const std::vector<std::string>& files,
          arma::Mat<eT>& matrix,
          ImageInfo& info,
          const bool fatal)
{
  if (files.size() == 0)
  {
    std::ostringstream oss;
    oss << "Load(): vector of image files is empty." << std::endl;

    if (fatal)
      Log::Fatal << oss.str();
    else
      Log::Warn << oss.str();

    return false;
  }

  arma::Mat<unsigned char> img;
  bool status = LoadImage(files[0], img, info, fatal);

  if (!status)
    return false;

  // Decide matrix dimension using the image height and width.
<<<<<<< HEAD
  matrix.set_size(info.Width() * info.Height() * info.Channels(), files.size());
  matrix.col(0) = arma::conv_to<arma::Col<eT>>::from(img);

  for (size_t i = 1; i < files.size() ; i++)
  {
    arma::Mat<eT> colImg(matrix.colptr(i), matrix.n_rows, 1,
=======
  arma::Mat<unsigned char> tmpMatrix(
      info.Width() * info.Height() * info.Channels(), files.size());
  tmpMatrix.col(0) = img;

  for (size_t i = 1; i < files.size() ; i++)
  {
    arma::Mat<unsigned char> colImg(tmpMatrix.colptr(i), tmpMatrix.n_rows, 1,
>>>>>>> 237828ff
        false, true);
    status = LoadImage(files[i], colImg, info, fatal);

    if (!status)
      return false;
  }

  matrix = arma::conv_to<arma::Mat<eT>>::from(tmpMatrix);
  return true;
}

} // namespace data
} // namespace mlpack

#endif
<|MERGE_RESOLUTION|>--- conflicted
+++ resolved
@@ -1,118 +1,98 @@
-/**
- * @file load_image_impl.hpp
- * @author Mehul Kumar Nirala
- *
- * An image loading utility implementation.
- *
- * mlpack is free software; you may redistribute it and/or modify it under the
- * terms of the 3-clause BSD license.  You should have received a copy of the
- * 3-clause BSD license along with mlpack.  If not, see
- * http://www.opensource.org/licenses/BSD-3-Clause for more information.
- */
-
-#ifndef MLPACK_CORE_DATA_LOAD_IMAGE_IMPL_HPP
-#define MLPACK_CORE_DATA_LOAD_IMAGE_IMPL_HPP
-
-// In case it hasn't been included yet.
-#include "load.hpp"
-
-namespace mlpack {
-namespace data {
-
-// Image loading API.
-template<typename eT>
-bool Load(const std::string& filename,
-          arma::Mat<eT>& matrix,
-          ImageInfo& info,
-          const bool fatal)
-{
-  Timer::Start("loading_image");
-
-  // STB loads into unsigned char matrices, so we may have to convert once
-  // loaded.
-  arma::Mat<unsigned char> tempMatrix;
-  const bool result = LoadImage(filename, tempMatrix, info, fatal);
-
-  // If fatal is true, then the program will have already thrown an exception.
-  if (!result)
-  {
-    Timer::Stop("loading_image");
-    return false;
-  }
-
-<<<<<<< HEAD
-  info.Width() = tempWidth;
-  info.Height() = tempHeight;
-  info.Channels() = tempChannels;
-
-  // Copy image into armadillo Mat.
-  matrix = arma::conv_to<arma::Mat<eT> >::from(arma::Mat<unsigned char>(image,
-      info.Width() * info.Height() * info.Channels(), 1, true, true));
-
-  // Free the image pointer.
-  free(image);
-=======
-  matrix = arma::conv_to<arma::Mat<eT>>::from(tempMatrix);
->>>>>>> 237828ff
-  Timer::Stop("loading_image");
-  return true;
-}
-
-// Image loading API for multiple files.
-template<typename eT>
-bool Load(const std::vector<std::string>& files,
-          arma::Mat<eT>& matrix,
-          ImageInfo& info,
-          const bool fatal)
-{
-  if (files.size() == 0)
-  {
-    std::ostringstream oss;
-    oss << "Load(): vector of image files is empty." << std::endl;
-
-    if (fatal)
-      Log::Fatal << oss.str();
-    else
-      Log::Warn << oss.str();
-
-    return false;
-  }
-
-  arma::Mat<unsigned char> img;
-  bool status = LoadImage(files[0], img, info, fatal);
-
-  if (!status)
-    return false;
-
-  // Decide matrix dimension using the image height and width.
-<<<<<<< HEAD
-  matrix.set_size(info.Width() * info.Height() * info.Channels(), files.size());
-  matrix.col(0) = arma::conv_to<arma::Col<eT>>::from(img);
-
-  for (size_t i = 1; i < files.size() ; i++)
-  {
-    arma::Mat<eT> colImg(matrix.colptr(i), matrix.n_rows, 1,
-=======
-  arma::Mat<unsigned char> tmpMatrix(
-      info.Width() * info.Height() * info.Channels(), files.size());
-  tmpMatrix.col(0) = img;
-
-  for (size_t i = 1; i < files.size() ; i++)
-  {
-    arma::Mat<unsigned char> colImg(tmpMatrix.colptr(i), tmpMatrix.n_rows, 1,
->>>>>>> 237828ff
-        false, true);
-    status = LoadImage(files[i], colImg, info, fatal);
-
-    if (!status)
-      return false;
-  }
-
-  matrix = arma::conv_to<arma::Mat<eT>>::from(tmpMatrix);
-  return true;
-}
-
-} // namespace data
-} // namespace mlpack
-
-#endif
+/**
+ * @file load_image_impl.hpp
+ * @author Mehul Kumar Nirala
+ *
+ * An image loading utility implementation.
+ *
+ * mlpack is free software; you may redistribute it and/or modify it under the
+ * terms of the 3-clause BSD license.  You should have received a copy of the
+ * 3-clause BSD license along with mlpack.  If not, see
+ * http://www.opensource.org/licenses/BSD-3-Clause for more information.
+ */
+
+#ifndef MLPACK_CORE_DATA_LOAD_IMAGE_IMPL_HPP
+#define MLPACK_CORE_DATA_LOAD_IMAGE_IMPL_HPP
+
+// In case it hasn't been included yet.
+#include "load.hpp"
+
+namespace mlpack {
+namespace data {
+
+// Image loading API.
+template<typename eT>
+bool Load(const std::string& filename,
+          arma::Mat<eT>& matrix,
+          ImageInfo& info,
+          const bool fatal,
+          const bool transpose)
+{
+  Timer::Start("loading_image");
+
+  // STB loads into unsigned char matrices, so we may have to convert once
+  // loaded.
+  arma::Mat<unsigned char> tempMatrix;
+  const bool result = LoadImage(filename, tempMatrix, info, fatal, transpose);
+
+  // If fatal is true, then the program will have already thrown an exception.
+  if (!result)
+  {
+    Timer::Stop("loading_image");
+    return false;
+  }
+
+  matrix = arma::conv_to<arma::Mat<eT>>::from(tempMatrix);
+  Timer::Stop("loading_image");
+  return true;
+}
+
+// Image loading API for multiple files.
+template<typename eT>
+bool Load(const std::vector<std::string>& files,
+          arma::Mat<eT>& matrix,
+          ImageInfo& info,
+          const bool fatal,
+          const bool transpose)
+{
+  if (files.size() == 0)
+  {
+    std::ostringstream oss;
+    oss << "Load(): vector of image files is empty." << std::endl;
+
+    if (fatal)
+      Log::Fatal << oss.str();
+    else
+      Log::Warn << oss.str();
+
+    return false;
+  }
+
+  arma::Mat<unsigned char> img;
+  bool status = LoadImage(files[0], img, info, fatal, transpose);
+
+  if (!status)
+    return false;
+
+  // Decide matrix dimension using the image height and width.
+  arma::Mat<unsigned char> tmpMatrix(
+      info.Width() * info.Height() * info.Channels(), files.size());
+  tmpMatrix.col(0) = img;
+
+  for (size_t i = 1; i < files.size() ; i++)
+  {
+    arma::Mat<unsigned char> colImg(tmpMatrix.colptr(i), tmpMatrix.n_rows, 1,
+        false, true);
+    status = LoadImage(files[i], colImg, info, fatal, transpose);
+
+    if (!status)
+      return false;
+  }
+
+  matrix = arma::conv_to<arma::Mat<eT>>::from(tmpMatrix);
+  return true;
+}
+
+} // namespace data
+} // namespace mlpack
+
+#endif