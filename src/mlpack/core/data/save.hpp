/**
 * @file core/data/save.hpp
 * @author Ryan Curtin
 *
 * Save an Armadillo matrix to file.  This is necessary because Armadillo does
 * not transpose matrices upon saving, and it allows us to give better error
 * output.
 *
 * mlpack is free software; you may redistribute it and/or modify it under the
 * terms of the 3-clause BSD license.  You should have received a copy of the
 * 3-clause BSD license along with mlpack.  If not, see
 * http://www.opensource.org/licenses/BSD-3-Clause for more information.
 */
#ifndef MLPACK_CORE_DATA_SAVE_HPP
#define MLPACK_CORE_DATA_SAVE_HPP

#include <mlpack/core/util/log.hpp>
#include <mlpack/core/arma_extend/arma_extend.hpp> // Includes Armadillo.
#include <string>

#include "format.hpp"
#include "image_info.hpp"

namespace mlpack {
namespace data /** Functions to load and save matrices. */ {

/**
 * Saves a matrix to file, guessing the filetype from the extension.  This
 * will transpose the matrix at save time.  If the filetype cannot be
 * determined, an error will be given.
 *
 * The supported types of files are the same as found in Armadillo:
 *
<<<<<<< HEAD
 *  - CSV (csv_ascii), denoted by .csv, or optionally .txt
 *  - ASCII (raw_ascii), denoted by .json
 *  - Armadillo ASCII (arma_ascii), also denoted by .txt
 *  - PGM (pgm_binary), denoted by .pgm
 *  - PPM (ppm_binary), denoted by .ppm
 *  - Raw binary (raw_binary), denoted by .bin
 *  - Armadillo binary (arma_binary), denoted by .bin
 *  - HDF5 (hdf5_binary), denoted by .hdf5, .hdf, .h5, or .he5
 *
 * If the file extension is not one of those types, an error will be given.  If
 * the 'fatal' parameter is set to true, a std::runtime_error exception will be
 * thrown upon failure.  If the 'transpose' parameter is set to true, the matrix
 * will be transposed before saving.  Generally, because mlpack stores matrices
 * in a column-major format and most datasets are stored on disk as row-major,
 * this parameter should be left at its default value of 'true'.
=======
 *  - CSV (arma::csv_ascii), denoted by .csv, or optionally .txt
 *  - ASCII (arma::raw_ascii), denoted by .txt
 *  - Armadillo ASCII (arma::arma_ascii), also denoted by .txt
 *  - PGM (arma::pgm_binary), denoted by .pgm
 *  - PPM (arma::ppm_binary), denoted by .ppm
 *  - Raw binary (arma::raw_binary), denoted by .bin
 *  - Armadillo binary (arma::arma_binary), denoted by .bin
 *  - HDF5 (arma::hdf5_binary), denoted by .hdf5, .hdf, .h5, or .he5
 *
 * By default, this function will try to automatically determine the format to
 * save with based only on the filename's extension.  If you would prefer to
 * specify a file type manually, override the default
 * `inputSaveType` parameter with the correct type above (e.g.
 * `arma::csv_ascii`.)
 *
 * If the 'fatal' parameter is set to true, a std::runtime_error exception will
 * be thrown upon failure.  If the 'transpose' parameter is set to true, the
 * matrix will be transposed before saving.  Generally, because mlpack stores
 * matrices in a column-major format and most datasets are stored on disk as
 * row-major, this parameter should be left at its default value of 'true'.
>>>>>>> e11c3e32
 *
 * @param filename Name of file to save to.
 * @param matrix Matrix to save into file.
 * @param fatal If an error should be reported as fatal (default false).
 * @param transpose If true, transpose the matrix before saving (default true).
 * @param inputSaveType File type to save to (defaults to arma::auto_detect).
 * @return Boolean value indicating success or failure of save.
 */
template<typename eT>
bool Save(const std::string& filename,
          const arma::Mat<eT>& matrix,
          const bool fatal = false,
          bool transpose = true,
          arma::file_type inputSaveType = arma::auto_detect);

/**
 * Saves a sparse matrix to file, guessing the filetype from the
 * extension.  This will transpose the matrix at save time.  If the
 * filetype cannot be determined, an error will be given.
 *
 * The supported types of files are the same as found in Armadillo:
 *
 *  - TSV (coord_ascii), denoted by .tsv or .txt
 *  - TXT (coord_ascii), denoted by .txt
 *  - Raw binary (raw_binary), denoted by .bin
 *  - Armadillo binary (arma_binary), denoted by .bin
 *
 * If the file extension is not one of those types, an error will be given.  If
 * the 'fatal' parameter is set to true, a std::runtime_error exception will be
 * thrown upon failure.  If the 'transpose' parameter is set to true, the matrix
 * will be transposed before saving.  Generally, because mlpack stores matrices
 * in a column-major format and most datasets are stored on disk as row-major,
 * this parameter should be left at its default value of 'true'.
 *
 * @param filename Name of file to save to.
 * @param matrix Sparse matrix to save into file.
 * @param fatal If an error should be reported as fatal (default false).
 * @param transpose If true, transpose the matrix before saving (default true).
 * @return Boolean value indicating success or failure of save.
 */
template<typename eT>
bool Save(const std::string& filename,
          const arma::SpMat<eT>& matrix,
          const bool fatal = false,
          bool transpose = true);

/**
 * Saves a model to file, guessing the filetype from the extension, or,
 * optionally, saving the specified format.  If automatic extension detection is
 * used and the filetype cannot be determined, and error will be given.
 *
 * The supported types of files are the same as what is supported by the
 * cereal library:
 *
 *  - json, denoted by .json
 *  - xml, denoted by .xml
 *  - binary, denoted by .bin
 *
 * The format parameter can take any of the values in the 'format' enum:
 * 'format::autodetect', 'format::json', 'format::xml', and 'format::binary'.
 * The autodetect functionality operates on the file extension (so, "file.txt"
 * would be autodetected as text).
 *
 * The name parameter should be specified to indicate the name of the structure
 * to be saved.  If Load() is later called on the generated file, the name used
 * to load should be the same as the name used for this call to Save().
 *
 * If the parameter 'fatal' is set to true, then an exception will be thrown in
 * the event of a save failure.  Otherwise, the method will return false and the
 * relevant error information will be printed to Log::Warn.
 */
template<typename T>
bool Save(const std::string& filename,
          const std::string& name,
          T& t,
          const bool fatal = false,
          format f = format::autodetect);

/**
 * Save the image file from the given matrix.
 *
 * @param filename Name of the image file.
 * @param matrix Matrix to save the image from.
 * @param info An object of ImageInfo class.
 * @param fatal If an error should be reported as fatal (default false).
 * @return Boolean value indicating success or failure of load.
 */
template<typename eT>
bool Save(const std::string& filename,
          arma::Mat<eT>& matrix,
          ImageInfo& info,
          const bool fatal = false);

/**
 * Save the image file from the given matrix.
 *
 * @param files A vector consisting of filenames.
 * @param matrix Matrix to save the image from.
 * @param info An object of ImageInfo class.
 * @param fatal If an error should be reported as fatal (default false).
 * @return Boolean value indicating success or failure of load.
 */
template<typename eT>
bool Save(const std::vector<std::string>& files,
          arma::Mat<eT>& matrix,
          ImageInfo& info,
          const bool fatal = false);

/**
 * Helper function to save files.  Implementation in save_image.cpp.
 */
bool SaveImage(const std::string& filename,
               arma::Mat<unsigned char>& image,
               ImageInfo& info,
               const bool fatal = false);

} // namespace data
} // namespace mlpack

// Include implementation.
#include "save_impl.hpp"

#endif<|MERGE_RESOLUTION|>--- conflicted
+++ resolved
@@ -31,25 +31,8 @@
  *
  * The supported types of files are the same as found in Armadillo:
  *
-<<<<<<< HEAD
- *  - CSV (csv_ascii), denoted by .csv, or optionally .txt
- *  - ASCII (raw_ascii), denoted by .json
- *  - Armadillo ASCII (arma_ascii), also denoted by .txt
- *  - PGM (pgm_binary), denoted by .pgm
- *  - PPM (ppm_binary), denoted by .ppm
- *  - Raw binary (raw_binary), denoted by .bin
- *  - Armadillo binary (arma_binary), denoted by .bin
- *  - HDF5 (hdf5_binary), denoted by .hdf5, .hdf, .h5, or .he5
- *
- * If the file extension is not one of those types, an error will be given.  If
- * the 'fatal' parameter is set to true, a std::runtime_error exception will be
- * thrown upon failure.  If the 'transpose' parameter is set to true, the matrix
- * will be transposed before saving.  Generally, because mlpack stores matrices
- * in a column-major format and most datasets are stored on disk as row-major,
- * this parameter should be left at its default value of 'true'.
-=======
  *  - CSV (arma::csv_ascii), denoted by .csv, or optionally .txt
- *  - ASCII (arma::raw_ascii), denoted by .txt
+ *  - ASCII (arma::raw_ascii), denoted by .json
  *  - Armadillo ASCII (arma::arma_ascii), also denoted by .txt
  *  - PGM (arma::pgm_binary), denoted by .pgm
  *  - PPM (arma::ppm_binary), denoted by .ppm
@@ -68,7 +51,6 @@
  * matrix will be transposed before saving.  Generally, because mlpack stores
  * matrices in a column-major format and most datasets are stored on disk as
  * row-major, this parameter should be left at its default value of 'true'.
->>>>>>> e11c3e32
  *
  * @param filename Name of file to save to.
  * @param matrix Matrix to save into file.
