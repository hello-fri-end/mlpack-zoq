/**
 * @file methods/preprocess/preprocess_split_main.cpp
 * @author Keon Kim
 *
 * A binding to split a dataset.
 *
 * mlpack is free software; you may redistribute it and/or modify it under the
 * terms of the 3-clause BSD license.  You should have received a copy of the
 * 3-clause BSD license along with mlpack.  If not, see
 * http://www.opensource.org/licenses/BSD-3-Clause for more information.
 */
#include <mlpack/prereqs.hpp>
#include <mlpack/core/util/io.hpp>
#include <mlpack/core/util/mlpack_main.hpp>
#include <mlpack/core/math/random.hpp>
#include <mlpack/core/data/split_data.hpp>

// Program Name.
BINDING_NAME("Split Data");

// Short description.
BINDING_SHORT_DESC(
    "A utility to split data into a training and testing dataset.  This can "
    "also split labels according to the same split.");

// Long description.
BINDING_LONG_DESC(
    "This utility takes a dataset and optionally labels and splits them into a "
    "training set and a test set. Before the split, the points in the dataset "
    "are randomly reordered. The percentage of the dataset to be used as the "
    "test set can be specified with the " + PRINT_PARAM_STRING("test_ratio") +
    " parameter; the default is 0.2 (20%)."
    "\n\n"
    "The output training and test matrices may be saved with the " +
    PRINT_PARAM_STRING("training") + " and " + PRINT_PARAM_STRING("test") +
    " output parameters."
    "\n\n"
    "Optionally, labels can be also be split along with the data by specifying "
    "the " + PRINT_PARAM_STRING("input_labels") + " parameter.  Splitting "
    "labels works the same way as splitting the data. The output training and "
    "test labels may be saved with the " +
    PRINT_PARAM_STRING("training_labels") + " and " +
<<<<<<< HEAD
    PRINT_PARAM_STRING("test_labels") + " output parameters, respectively.",
    // Example.
=======
    PRINT_PARAM_STRING("test_labels") + " output parameters, respectively.");

// Example.
BINDING_EXAMPLE(
>>>>>>> e5d138a3
    "So, a simple example where we want to split the dataset " +
    PRINT_DATASET("X") + " into " + PRINT_DATASET("X_train") + " and " +
    PRINT_DATASET("X_test") + " with 60% of the data in the training set and "
    "40% of the dataset in the test set, we could run "
    "\n\n" +
    PRINT_CALL("preprocess_split", "input", "X", "training", "X_train", "test",
        "X_test", "test_ratio", 0.4) +
    "\n\n"
    "Also by default the dataset is shuffled and split; you can provide the " +
    PRINT_PARAM_STRING("no_shuffle") + " option to avoid shuffling the "
    "data; an example to avoid shuffling of data is:"
    "\n\n" +
    PRINT_CALL("preprocess_split", "input", "X", "training", "X_train", "test",
        "X_test", "test_ratio", 0.4, "no_shuffle", true) +
    "\n\n"
    "If we had a dataset " + PRINT_DATASET("X") + " and associated labels " +
    PRINT_DATASET("y") + ", and we wanted to split these into " +
    PRINT_DATASET("X_train") + ", " + PRINT_DATASET("y_train") + ", " +
    PRINT_DATASET("X_test") + ", and " + PRINT_DATASET("y_test") + ", with 30% "
    "of the data in the test set, we could run"
    "\n\n" +
    PRINT_CALL("preprocess_split", "input", "X", "input_labels", "y",
        "test_ratio", 0.3, "training", "X_train", "training_labels", "y_train",
        "test", "X_test", "test_labels", "y_test"));

// See also...
BINDING_SEE_ALSO("@preprocess_binarize", "#preprocess_binarize");
BINDING_SEE_ALSO("@preprocess_describe", "#preprocess_describe");
BINDING_SEE_ALSO("@preprocess_imputer", "#preprocess_imputer");

// Define parameters for data.
PARAM_MATRIX_IN_REQ("input", "Matrix containing data.", "i");
PARAM_MATRIX_OUT("training", "Matrix to save training data to.", "t");
PARAM_MATRIX_OUT("test", "Matrix to save test data to.", "T");

// Define optional parameters.
PARAM_UMATRIX_IN("input_labels", "Matrix containing labels.", "I");
PARAM_UMATRIX_OUT("training_labels", "Matrix to save train labels to.", "l");
PARAM_UMATRIX_OUT("test_labels", "Matrix to save test labels to.", "L");

// Define optional test ratio, default is 0.2 (Test 20% Train 80%).
PARAM_DOUBLE_IN("test_ratio", "Ratio of test set; if not set,"
    "the ratio defaults to 0.2", "r", 0.2);

PARAM_INT_IN("seed", "Random seed (0 for std::time(NULL)).", "s", 0);
PARAM_FLAG("no_shuffle", "Avoid shuffling and splitting the data.", "S");

using namespace mlpack;
using namespace mlpack::data;
using namespace mlpack::util;
using namespace arma;
using namespace std;

static void mlpackMain()
{
  // Parse command line options.
  const double testRatio = IO::GetParam<double>("test_ratio");
  const bool shuffleData = IO::GetParam<bool>("no_shuffle");

  if (IO::GetParam<int>("seed") == 0)
    mlpack::math::RandomSeed(std::time(NULL));
  else
    mlpack::math::RandomSeed((size_t) IO::GetParam<int>("seed"));

  // Make sure the user specified output filenames.
  RequireAtLeastOnePassed({ "training" }, false, "no training set will be "
      "saved");
  RequireAtLeastOnePassed({ "test" }, false, "no test set will be saved");

  // Check on label parameters.
  if (IO::HasParam("input_labels"))
  {
    RequireAtLeastOnePassed({ "training_labels" }, false, "no training set "
        "labels will be saved");
    RequireAtLeastOnePassed({ "test_labels" }, false, "no test set labels will "
        "be saved");
  }
  else
  {
    ReportIgnoredParam({{ "input_labels", true }}, "training_labels");
    ReportIgnoredParam({{ "input_labels", true }}, "test_labels");
  }

  // Check test_ratio.
  RequireParamValue<double>("test_ratio",
      [](double x) { return x >= 0.0 && x <= 1.0; }, true,
      "test ratio must be between 0.0 and 1.0");

  if (!IO::HasParam("test_ratio")) // If test_ratio is not set, warn the user.
  {
    Log::Warn << "You did not specify " << PRINT_PARAM_STRING("test_ratio")
        << ", so it will be automatically set to 0.2." << endl;
  }

  // Load the data.
  arma::mat& data = IO::GetParam<arma::mat>("input");

  // If parameters for labels exist, we must split the labels too.
  if (IO::HasParam("input_labels"))
  {
    arma::Mat<size_t>& labels =
        IO::GetParam<arma::Mat<size_t>>("input_labels");
    arma::Row<size_t> labelsRow = labels.row(0);

    const auto value = data::Split(data, labelsRow, testRatio, !shuffleData);
    Log::Info << "Training data contains " << get<0>(value).n_cols << " points."
        << endl;
    Log::Info << "Test data contains " << get<1>(value).n_cols << " points."
        << endl;

    if (IO::HasParam("training"))
      IO::GetParam<arma::mat>("training") = std::move(get<0>(value));
    if (IO::HasParam("test"))
      IO::GetParam<arma::mat>("test") = std::move(get<1>(value));
    if (IO::HasParam("training_labels"))
      IO::GetParam<arma::Mat<size_t>>("training_labels") =
          std::move(get<2>(value));
    if (IO::HasParam("test_labels"))
      IO::GetParam<arma::Mat<size_t>>("test_labels") =
          std::move(get<3>(value));
  }
  else // We have no labels, so just split the dataset.
  {
    const auto value = data::Split(data, testRatio, !shuffleData);
    Log::Info << "Training data contains " << get<0>(value).n_cols << " points."
        << endl;
    Log::Info << "Test data contains " << get<1>(value).n_cols << " points."
        << endl;

    if (IO::HasParam("training"))
      IO::GetParam<arma::mat>("training") = std::move(get<0>(value));
    if (IO::HasParam("test"))
      IO::GetParam<arma::mat>("test") = std::move(get<1>(value));
  }
}<|MERGE_RESOLUTION|>--- conflicted
+++ resolved
@@ -40,15 +40,10 @@
     "labels works the same way as splitting the data. The output training and "
     "test labels may be saved with the " +
     PRINT_PARAM_STRING("training_labels") + " and " +
-<<<<<<< HEAD
-    PRINT_PARAM_STRING("test_labels") + " output parameters, respectively.",
-    // Example.
-=======
     PRINT_PARAM_STRING("test_labels") + " output parameters, respectively.");
 
 // Example.
 BINDING_EXAMPLE(
->>>>>>> e5d138a3
     "So, a simple example where we want to split the dataset " +
     PRINT_DATASET("X") + " into " + PRINT_DATASET("X_train") + " and " +
     PRINT_DATASET("X_test") + " with 60% of the data in the training set and "
