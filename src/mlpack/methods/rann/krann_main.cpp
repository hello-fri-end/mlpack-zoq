/**
 * @file methods/rann/krann_main.cpp
 * @author Parikshit Ram
 *
 * Implementation of the kRANN executable.  Allows some number of standard
 * options.
 *
 * mlpack is free software; you may redistribute it and/or modify it under the
 * terms of the 3-clause BSD license.  You should have received a copy of the
 * 3-clause BSD license along with mlpack.  If not, see
 * http://www.opensource.org/licenses/BSD-3-Clause for more information.
 */
#include <mlpack/prereqs.hpp>
#include <mlpack/core/util/io.hpp>
#include <mlpack/core/util/mlpack_main.hpp>

#include "ra_search.hpp"
#include "ra_model.hpp"
#include <mlpack/methods/neighbor_search/unmap.hpp>

using namespace std;
using namespace mlpack;
using namespace mlpack::neighbor;
using namespace mlpack::tree;
using namespace mlpack::metric;
using namespace mlpack::util;

// Convenience typedef.
typedef RAModel<NearestNeighborSort> RANNModel;

// Program Name.
BINDING_NAME("K-Rank-Approximate-Nearest-Neighbors (kRANN)");

// Short description.
BINDING_SHORT_DESC(
    "An implementation of rank-approximate k-nearest-neighbor search (kRANN) "
    " using single-tree and dual-tree algorithms.  Given a set of reference "
    "points and query points, this can find the k nearest neighbors in the "
    "reference set of each query point using trees; trees that are built can "
    "be saved for future use.");

// Long description.
BINDING_LONG_DESC(
    "This program will calculate the k rank-approximate-nearest-neighbors of a "
    "set of points. You may specify a separate set of reference points and "
    "query points, or just a reference set which will be used as both the "
    "reference and query set. You must specify the rank approximation (in %) "
<<<<<<< HEAD
    "(and optionally the success probability).",
    // Example.
=======
    "(and optionally the success probability).");

// Example.
BINDING_EXAMPLE(
>>>>>>> e5d138a3
    "For example, the following will return 5 neighbors from the top 0.1% of "
    "the data (with probability 0.95) for each point in " +
    PRINT_DATASET("input") + " and store the distances in " +
    PRINT_DATASET("distances") + " and the neighbors in " +
    PRINT_DATASET("neighbors.csv") + ":"
    "\n\n" +
    PRINT_CALL("krann", "reference", "input", "k", 5, "distances", "distances",
        "neighbors", "neighbors", "tau", 0.1) +
    "\n\n"
    "Note that tau must be set such that the number of points in the "
    "corresponding percentile of the data is greater than k.  Thus, if we "
    "choose tau = 0.1 with a dataset of 1000 points and k = 5, then we are "
    "attempting to choose 5 nearest neighbors out of the closest 1 point -- "
    "this is invalid and the program will terminate with an error message."
    "\n\n"
    "The output matrices are organized such that row i and column j in the "
    "neighbors output file corresponds to the index of the point in the "
    "reference set which is the i'th nearest neighbor from the point in the "
    "query set with index j.  Row i and column j in the distances output file "
    "corresponds to the distance between those two points.");

// See also...
BINDING_SEE_ALSO("@knn", "#knn");
BINDING_SEE_ALSO("@lsh", "#lsh");
BINDING_SEE_ALSO("Rank-approximate nearest neighbor search: Retaining meaning"
        " and speed in high dimensions (pdf)", "https://papers.nips.cc/paper/"
        "3864-rank-approximate-nearest-neighbor-search-retaining-meaning-and"
        "-speed-in-high-dimensions.pdf");
BINDING_SEE_ALSO("mlpack::neighbor::RASearch C++ class documentation",
        "@doxygen/classmlpack_1_1neighbor_1_1RASearch.html");

// Define our input parameters that this program will take.
PARAM_MATRIX_IN("reference", "Matrix containing the reference dataset.", "r");
PARAM_MATRIX_OUT("distances", "Matrix to output distances into.", "d");
PARAM_UMATRIX_OUT("neighbors", "Matrix to output neighbors into.", "n");

// The option exists to load or save models.
PARAM_MODEL_IN(RANNModel, "input_model", "Pre-trained kNN model.", "m");
PARAM_MODEL_OUT(RANNModel, "output_model", "If specified, the kNN model will be"
    " output here.", "M");

// The user may specify a query file of query points and a number of nearest
// neighbors to search for.
PARAM_MATRIX_IN("query", "Matrix containing query points (optional).", "q");
PARAM_INT_IN("k", "Number of nearest neighbors to find.", "k", 0);

// The user may specify the type of tree to use, and a few parameters for tree
// building.
PARAM_STRING_IN("tree_type", "Type of tree to use: 'kd', 'ub', 'cover', 'r', "
    "'x', 'r-star', 'hilbert-r', 'r-plus', 'r-plus-plus', 'oct'.", "t",
    "kd");
PARAM_INT_IN("leaf_size", "Leaf size for tree building (used for kd-trees, "
    "UB trees, R trees, R* trees, X trees, Hilbert R trees, R+ trees, "
    "R++ trees, and octrees).", "l", 20);
PARAM_FLAG("random_basis", "Before tree-building, project the data onto a "
    "random orthogonal basis.", "R");
PARAM_INT_IN("seed", "Random seed (if 0, std::time(NULL) is used).", "s", 0);

// Search options.
PARAM_DOUBLE_IN("tau", "The allowed rank-error in terms of the percentile of "
             "the data.", "T", 5);
PARAM_DOUBLE_IN("alpha", "The desired success probability.", "a", 0.95);
PARAM_FLAG("naive", "If true, sampling will be done without using a tree.",
           "N");
PARAM_FLAG("single_mode", "If true, single-tree search is used (as opposed to "
           "dual-tree search.", "S");
PARAM_FLAG("sample_at_leaves", "The flag to trigger sampling at leaves.", "L");
PARAM_FLAG("first_leaf_exact", "The flag to trigger sampling only after "
           "exactly exploring the first leaf.", "X");
PARAM_INT_IN("single_sample_limit", "The limit on the maximum number of "
    "samples (and hence the largest node you can approximate).", "z", 20);

static void mlpackMain()
{
  if (IO::GetParam<int>("seed") != 0)
    math::RandomSeed((size_t) IO::GetParam<int>("seed"));
  else
    math::RandomSeed((size_t) std::time(NULL));

  // A user cannot specify both reference data and a model.
  RequireOnlyOnePassed({ "reference", "input_model" }, true);

  ReportIgnoredParam({{ "input_model", true }}, "tree_type");
  ReportIgnoredParam({{ "input_model", true }}, "leaf_size");
  ReportIgnoredParam({{ "input_model", true }}, "random_basis");
  ReportIgnoredParam({{ "input_model", true }}, "naive");

  // The user should give something to do...
  RequireAtLeastOnePassed({ "k", "output_model" }, false, "no results will be "
      "saved");

  // If the user specifies k but no output files, they should be warned.
  if (IO::HasParam("k"))
  {
    RequireAtLeastOnePassed({ "neighbors", "distances" }, false, "no nearest "
        "neighbor search results will be saved");
  }

  // If the user specifies output files but no k, they should be warned.
  ReportIgnoredParam({{ "k", false }}, "neighbors");
  ReportIgnoredParam({{ "k", false }}, "distances");

  // Naive mode overrides single mode.
  ReportIgnoredParam({{ "naive", true }}, "single_mode");

  // Sanity check on leaf size.
  const int lsInt = IO::GetParam<int>("leaf_size");
  RequireParamValue<int>("leaf_size", [](int x) { return x > 0; }, true,
      "leaf size must be greater than 0");

  // Sanity check on tau.
  RequireParamValue<double>("tau", [](double x) {
      return (x >= 0.0 && x <=100.0); }, true,
      "tau must be in range [0.0, 100.0]");

  // Sanity check on alpha.
  RequireParamValue<double>("alpha", [](double x) {
      return (x >= 0.0 && x <=1.0); }, true,
      "alpha must be in range [0.0, 1.0]");

  // We either have to load the reference data, or we have to load the model.
  RANNModel* rann;
  const bool naive = IO::HasParam("naive");
  const bool singleMode = IO::HasParam("single_mode");
  if (IO::HasParam("reference"))
  {
    rann = new RANNModel();

    // Get all the parameters.
    const string treeType = IO::GetParam<string>("tree_type");
    RequireParamInSet<string>("tree_type", { "kd", "cover", "r", "r-star", "x",
        "hilbert-r", "r-plus", "r-plus-plus", "ub", "oct" }, true,
        "unknown tree type");
    const bool randomBasis = IO::HasParam("random_basis");

    RANNModel::TreeTypes tree = RANNModel::KD_TREE;
    if (treeType == "kd")
      tree = RANNModel::KD_TREE;
    else if (treeType == "cover")
      tree = RANNModel::COVER_TREE;
    else if (treeType == "r")
      tree = RANNModel::R_TREE;
    else if (treeType == "r-star")
      tree = RANNModel::R_STAR_TREE;
    else if (treeType == "x")
      tree = RANNModel::X_TREE;
    else if (treeType == "hilbert-r")
      tree = RANNModel::HILBERT_R_TREE;
    else if (treeType == "r-plus")
      tree = RANNModel::R_PLUS_TREE;
    else if (treeType == "r-plus-plus")
      tree = RANNModel::R_PLUS_PLUS_TREE;
    else if (treeType == "ub")
      tree = RANNModel::UB_TREE;
    else if (treeType == "oct")
      tree = RANNModel::OCTREE;

    rann->TreeType() = tree;
    rann->RandomBasis() = randomBasis;

    Log::Info << "Using reference data from "
        << IO::GetPrintableParam<arma::mat>("reference") << "." << endl;
    arma::mat referenceSet = std::move(IO::GetParam<arma::mat>("reference"));

    rann->BuildModel(std::move(referenceSet), size_t(lsInt), naive, singleMode);
  }
  else
  {
    // Load the model from file.
    rann = IO::GetParam<RANNModel*>("input_model");

    Log::Info << "Using rank-approximate kNN model from '"
        << IO::GetPrintableParam<RANNModel*>("input_model") << "' (trained on "
        << rann->Dataset().n_rows << "x" << rann->Dataset().n_cols
        << " dataset)." << endl;

    // Adjust singleMode and naive if necessary.
    rann->SingleMode() = IO::HasParam("single_mode");
    rann->Naive() = IO::HasParam("naive");
    rann->LeafSize() = size_t(lsInt);
  }

  // Apply the parameters for search.
  if (IO::HasParam("tau"))
    rann->Tau() = IO::GetParam<double>("tau");
  if (IO::HasParam("alpha"))
    rann->Alpha() = IO::GetParam<double>("alpha");
  if (IO::HasParam("single_sample_limit"))
    rann->SingleSampleLimit() = IO::GetParam<int>("single_sample_limit");
  rann->SampleAtLeaves() = IO::HasParam("sample_at_leaves");
  rann->FirstLeafExact() = IO::HasParam("sample_at_leaves");

  // Perform search, if desired.
  if (IO::HasParam("k"))
  {
    const size_t k = (size_t) IO::GetParam<int>("k");

    arma::mat queryData;
    if (IO::HasParam("query"))
    {
      queryData = std::move(IO::GetParam<arma::mat>("query"));
      Log::Info << "Using query data from '"
          << IO::GetPrintableParam<arma::mat>("query") << "' ("
          << queryData.n_rows << "x" << queryData.n_cols << ")." << endl;
      if (queryData.n_rows != rann->Dataset().n_rows)
      {
        const size_t dimensions = rann->Dataset().n_rows;
        Log::Fatal << "Query has invalid dimensions(" << queryData.n_rows <<
            "); should be " << dimensions << "!" << endl;
      }
    }

    // Sanity check on k value: must be greater than 0, must be less than the
    // number of reference points.  Since it is unsigned, we only test the upper
    // bound.
    if (k > rann->Dataset().n_cols)
    {
      Log::Fatal << "Invalid k: " << k << "; must be greater than 0 and less ";
      Log::Fatal << "than or equal to the number of reference points (";
      Log::Fatal << rann->Dataset().n_cols << ")." << endl;
    }

    arma::Mat<size_t> neighbors;
    arma::mat distances;
    if (IO::HasParam("query"))
      rann->Search(std::move(queryData), k, neighbors, distances);
    else
      rann->Search(k, neighbors, distances);
    Log::Info << "Search complete." << endl;

    // Save output.
    IO::GetParam<arma::Mat<size_t>>("neighbors") = std::move(neighbors);
    IO::GetParam<arma::mat>("distances") = std::move(distances);
  }

  // Save the output model.
  IO::GetParam<RANNModel*>("output_model") = rann;
}<|MERGE_RESOLUTION|>--- conflicted
+++ resolved
@@ -45,15 +45,10 @@
     "set of points. You may specify a separate set of reference points and "
     "query points, or just a reference set which will be used as both the "
     "reference and query set. You must specify the rank approximation (in %) "
-<<<<<<< HEAD
-    "(and optionally the success probability).",
-    // Example.
-=======
     "(and optionally the success probability).");
 
 // Example.
 BINDING_EXAMPLE(
->>>>>>> e5d138a3
     "For example, the following will return 5 neighbors from the top 0.1% of "
     "the data (with probability 0.95) for each point in " +
     PRINT_DATASET("input") + " and store the distances in " +
