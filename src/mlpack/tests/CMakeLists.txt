# mlpack test executable.
add_executable(mlpack_test
  arma_extend_test.cpp
  async_learning_test.cpp
  augmented_rnns_tasks_test.cpp
<<<<<<< HEAD
  binarize_test.cpp
=======
  bayesian_linear_regression_test.cpp
>>>>>>> e5d138a3
  callback_test.cpp
  cf_test.cpp
  cli_binding_test.cpp
  io_test.cpp
  cosine_tree_test.cpp
  cv_test.cpp
  dbscan_test.cpp
  dcgan_test.cpp
  det_test.cpp
  distribution_test.cpp
  drusilla_select_test.cpp
  emst_test.cpp
  fastmks_test.cpp
  facilities_test.cpp
  feedforward_network_test.cpp
  gan_test.cpp
  gmm_test.cpp
  hmm_test.cpp
  hoeffding_tree_test.cpp
  hpt_test.cpp
  hyperplane_test.cpp
  init_rules_test.cpp
  kde_test.cpp
  kernel_pca_test.cpp
  kernel_test.cpp
  kernel_traits_test.cpp
  kmeans_test.cpp
  krann_search_test.cpp
  ksinit_test.cpp
  lars_test.cpp
  layer_names_test.cpp
  lin_alg_test.cpp
  linear_svm_test.cpp
  lmnn_test.cpp
  local_coordinate_coding_test.cpp
  log_test.cpp
  logistic_regression_test.cpp
  loss_functions_test.cpp
  lsh_test.cpp
  math_test.cpp
  matrix_completion_test.cpp
  maximal_inputs_test.cpp
  mean_shift_test.cpp
  metric_test.cpp
  mlpack_test.cpp
  mock_categorical_data.hpp
  nbc_test.cpp
  nca_test.cpp
  nmf_test.cpp
  nystroem_method_test.cpp
  octree_test.cpp
  pca_test.cpp
  perceptron_test.cpp
  prefixedoutstream_test.cpp
  python_binding_test.cpp
  q_learning_test.cpp
  qdafn_test.cpp
  radical_test.cpp
  random_forest_test.cpp
  random_test.cpp
  range_search_test.cpp
  rbm_network_test.cpp
  rectangle_tree_test.cpp
  recurrent_network_test.cpp
  reward_clipping_test.cpp
  rl_components_test.cpp
  serialization.cpp
  serialization.hpp
  serialization_test.cpp
  sfinae_test.cpp
  sort_policy_test.cpp
  sparse_autoencoder_test.cpp
  sparse_coding_test.cpp
  spill_tree_test.cpp
  string_encoding_test.cpp
  sumtree_test.cpp
  termination_policy_test.cpp
  test_function_tools.hpp
  test_tools.hpp
  timer_test.cpp
  tree_test.cpp
  tree_traits_test.cpp
  ub_tree_test.cpp
  union_find_test.cpp
  vantage_point_tree_test.cpp
  wgan_test.cpp
  main_tests/cf_test.cpp
  main_tests/dbscan_test.cpp
  main_tests/det_test.cpp
  main_tests/emst_test.cpp
  main_tests/fastmks_test.cpp
  main_tests/gmm_generate_test.cpp
  main_tests/gmm_probability_test.cpp
  main_tests/gmm_train_test.cpp
  main_tests/hmm_generate_test.cpp
  main_tests/hmm_loglik_test.cpp
  main_tests/hmm_test_utils.hpp
  main_tests/hmm_train_test.cpp
  main_tests/hmm_viterbi_test.cpp
  main_tests/hoeffding_tree_test.cpp
  main_tests/kde_test.cpp
  main_tests/kernel_pca_test.cpp
  main_tests/kmeans_test.cpp
  main_tests/krann_test.cpp
  main_tests/linear_svm_test.cpp
  main_tests/lmnn_test.cpp
  main_tests/local_coordinate_coding_test.cpp
  main_tests/logistic_regression_test.cpp
  main_tests/lsh_test.cpp
  main_tests/mean_shift_test.cpp
  main_tests/nbc_test.cpp
  main_tests/nca_test.cpp
  main_tests/nmf_test.cpp
  main_tests/pca_test.cpp
  main_tests/perceptron_test.cpp
  main_tests/radical_test.cpp
  main_tests/random_forest_test.cpp
  main_tests/range_search_test.cpp
  main_tests/sparse_coding_test.cpp
  main_tests/test_helper.hpp
)

add_executable(mlpack_catch_test
  activation_functions_test.cpp
  adaboost_test.cpp
  akfn_test.cpp
  aknn_test.cpp
  ann_dist_test.cpp
  ann_layer_test.cpp
  ann_regularizer_test.cpp
  ann_test_tools.hpp
  ann_visitor_test.cpp
  armadillo_svd_test.cpp
  bayesian_linear_regression_test.cpp
  bias_svd_test.cpp
  binarize_test.cpp
  block_krylov_svd_test.cpp
  convolutional_network_test.cpp
  convolution_test.cpp
  decision_stump_test.cpp
  decision_tree_test.cpp
  image_load_test.cpp
  imputation_test.cpp
  kfn_test.cpp
  knn_test.cpp
  linear_regression_test.cpp
  load_save_test.cpp
  main.cpp
  quic_svd_test.cpp
  randomized_svd_test.cpp
  regularized_svd_test.cpp
  scaling_test.cpp
  serialization_catch.cpp
  serialization_catch.hpp
  softmax_regression_test.cpp
  split_data_test.cpp
  svd_batch_test.cpp
  svd_incremental_test.cpp
  svdplusplus_test.cpp
  test_catch_tools.hpp
  main_tests/adaboost_test.cpp
  main_tests/approx_kfn_test.cpp
  main_tests/bayesian_linear_regression_test.cpp
  main_tests/decision_stump_test.cpp
  main_tests/decision_tree_test.cpp
  main_tests/image_converter_test.cpp
  main_tests/kfn_test.cpp
  main_tests/knn_test.cpp
  main_tests/linear_regression_test.cpp
  main_tests/preprocess_binarize_test.cpp
  main_tests/preprocess_scale_test.cpp
  main_tests/preprocess_split_test.cpp
  main_tests/preprocess_imputer_test.cpp
  main_tests/softmax_regression_test.cpp
  main_tests/test_helper.hpp
)

# Link dependencies of test executable.
target_link_libraries(mlpack_test
  mlpack
  ${ARMADILLO_LIBRARIES}
  ${BOOST_LIBRARIES}
  ${COMPILER_SUPPORT_LIBRARIES}
)

target_link_libraries(mlpack_catch_test
  mlpack
  ${ARMADILLO_LIBRARIES}
  ${BOOST_LIBRARIES}
  ${COMPILER_SUPPORT_LIBRARIES}
)

set_target_properties(mlpack_test PROPERTIES COTIRE_CXX_PREFIX_HEADER_INIT "../core.hpp")
set_target_properties(mlpack_catch_test PROPERTIES COTIRE_CXX_PREFIX_HEADER_INIT "../core.hpp")
cotire(mlpack_test)
cotire(mlpack_catch_test)

# Copy test data into right place.
add_custom_command(TARGET mlpack_test
  POST_BUILD
  COMMAND ${CMAKE_COMMAND} -E copy_directory ${CMAKE_CURRENT_SOURCE_DIR}/data/
      ${PROJECT_BINARY_DIR}
)

add_custom_command(TARGET mlpack_catch_test
  POST_BUILD
  COMMAND ${CMAKE_COMMAND} -E copy_directory ${CMAKE_CURRENT_SOURCE_DIR}/data/
      ${PROJECT_BINARY_DIR}
)

add_custom_command(TARGET mlpack_test
  POST_BUILD
  COMMAND ${CMAKE_COMMAND} -E tar xjf mnist_first250_training_4s_and_9s.tar.bz2
  COMMAND ${CMAKE_COMMAND} -E tar xjf digits_train.tar.bz2
  COMMAND ${CMAKE_COMMAND} -E tar xjf digits_test.tar.bz2
  COMMAND ${CMAKE_COMMAND} -E tar xjf digits_train_label.tar.bz2
  COMMAND ${CMAKE_COMMAND} -E tar xjf digits_test_label.tar.bz2
  WORKING_DIRECTORY ${PROJECT_BINARY_DIR}
)

# The list of long running parallel tests
set(parallel_tests
  "AsyncLearningTest;"
  "LocalCoordinateCodingTest;"
  "FeedForwardNetworkTest;"
  "RecurrentNetworkTest;"
  "SparseAutoencoderTest;"
  "GMMTest;"
  "CFTest;"
  "HMMTest;"
  "LARSTest;"
  "LogisticRegressionTest;"
  "GmmTrainMainTest;"
  "LinearSVMTest")

# Add tests to the testing framework
# Get the list of sources from the test target
get_target_property(test_sources mlpack_test SOURCES)

# Go through the list of test sources and parse the test suite name
foreach(test_file ${test_sources})
  # Regex for parsing files with AUTO_TEST_SUITE
  file(STRINGS ${test_file} test_suite REGEX "BOOST_AUTO_TEST_SUITE\\(.*")
  if(NOT "${test_suite}" STREQUAL "")
    # Get the substring of test_suite within brackets in test_name
    string(REGEX MATCH "\\(.*\\)" test_name ${test_suite})
    # Get the substring excluding the brackets, by calculating the indices
    string(LENGTH ${test_name} end_idx)
    math(EXPR end_idx "${end_idx} - 2")
    string(SUBSTRING ${test_name} "1" ${end_idx} test)
    # Add the test to the testing tool, test is the name of the test suite
    add_test(NAME ${test} COMMAND mlpack_test -t ${test} WORKING_DIRECTORY
      ${CMAKE_BINARY_DIR})
  endif()
  # Regex for parsing files with FIXTURE_TEST_SUITE similarly
  file(STRINGS ${test_file} test_suite REGEX "BOOST_FIXTURE_TEST_SUITE\\(.*,")
  if(NOT "${test_suite}" STREQUAL "")
    # Get the substring of test_suite within brackets and comma in test_name
    string(REGEX MATCH "\\(.*," test_name ${test_suite})
    string(LENGTH ${test_name} end_idx)
    math(EXPR end_idx "${end_idx} - 2")
    string(SUBSTRING ${test_name} "1" ${end_idx} test)
    add_test(NAME ${test} COMMAND mlpack_test -t ${test} WORKING_DIRECTORY
      ${CMAKE_BINARY_DIR})
  endif()
endforeach()

add_test(NAME "catch_test" COMMAND mlpack_catch_test WORKING_DIRECTORY ${CMAKE_BINARY_DIR})

# Use RUN_SERIAL for long running parallel tests
set_tests_properties(${parallel_tests} PROPERTIES RUN_SERIAL TRUE)
<|MERGE_RESOLUTION|>--- conflicted
+++ resolved
@@ -3,11 +3,6 @@
   arma_extend_test.cpp
   async_learning_test.cpp
   augmented_rnns_tasks_test.cpp
-<<<<<<< HEAD
-  binarize_test.cpp
-=======
-  bayesian_linear_regression_test.cpp
->>>>>>> e5d138a3
   callback_test.cpp
   cf_test.cpp
   cli_binding_test.cpp
