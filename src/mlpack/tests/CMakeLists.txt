--- conflicted
+++ resolved
@@ -4,12 +4,6 @@
   augmented_rnns_tasks_test.cpp
   callback_test.cpp
   cf_test.cpp
-<<<<<<< HEAD
-  cli_binding_test.cpp
-  io_test.cpp
-=======
-  cosine_tree_test.cpp
->>>>>>> 518afc72
   dcgan_test.cpp
   drusilla_select_test.cpp
   emst_test.cpp
@@ -55,14 +49,6 @@
   serialization.cpp
   serialization.hpp
   serialization_test.cpp
-<<<<<<< HEAD
-  sfinae_test.cpp
-  sort_policy_test.cpp
-  string_encoding_test.cpp
-=======
-  spill_tree_test.cpp
-  sumtree_test.cpp
->>>>>>> 518afc72
   termination_policy_test.cpp
   test_function_tools.hpp
   test_tools.hpp
@@ -120,13 +106,10 @@
   dbscan_test.cpp
   decision_stump_test.cpp
   decision_tree_test.cpp
-<<<<<<< HEAD
-  hoeffding_tree_test.cpp
-=======
   det_test.cpp
   distribution_test.cpp
->>>>>>> 518afc72
   feedforward_network_test.cpp
+  hoeffding_tree_test.cpp
   image_load_test.cpp
   imputation_test.cpp
   io_test.cpp
@@ -140,12 +123,9 @@
   load_save_test.cpp
   loss_functions_test.cpp
   main.cpp
-<<<<<<< HEAD
-  octree_test.cpp
-=======
   mean_shift_test.cpp
   nca_test.cpp
->>>>>>> 518afc72
+  octree_test.cpp
   one_hot_encoding_test.cpp
   pca_test.cpp
   quic_svd_test.cpp
@@ -163,11 +143,8 @@
   sparse_coding_test.cpp
   spill_tree_test.cpp
   split_data_test.cpp
-<<<<<<< HEAD
+  string_encoding_test.cpp
   sumtree_test.cpp
-=======
-  string_encoding_test.cpp
->>>>>>> 518afc72
   svd_batch_test.cpp
   svd_incremental_test.cpp
   svdplusplus_test.cpp
