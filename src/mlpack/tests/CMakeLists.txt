# mlpack test executable.
add_executable(mlpack_test
  activation_functions_test.cpp
  ada_delta_test.cpp
  ada_grad_test.cpp
  adaboost_test.cpp
  adam_test.cpp
  akfn_test.cpp
  aknn_test.cpp
  ann_layer_test.cpp
  arma_extend_test.cpp
  armadillo_svd_test.cpp
  async_learning_test.cpp
  aug_lagrangian_test.cpp
  augmented_rnns_tasks_test.cpp
  binarize_test.cpp
  block_krylov_svd_test.cpp
  cf_test.cpp
  cli_binding_test.cpp
  cli_test.cpp
  cmaes_test.cpp
  cne_test.cpp
  convolution_test.cpp
  convolutional_network_test.cpp
  cosine_tree_test.cpp
  cv_test.cpp
  dbscan_test.cpp
  decision_stump_test.cpp
  decision_tree_test.cpp
  det_test.cpp
  distribution_test.cpp
  drusilla_select_test.cpp
  emst_test.cpp
  fastmks_test.cpp
  feedforward_network_test.cpp
  frankwolfe_test.cpp
  gmm_test.cpp
  gradient_clipping_test.cpp
  gradient_descent_test.cpp
  hmm_test.cpp
  hoeffding_tree_test.cpp
  hpt_test.cpp
  hyperplane_test.cpp
  imputation_test.cpp
  init_rules_test.cpp
  katyusha_test.cpp
  iqn_test.cpp
  kernel_pca_test.cpp
  kernel_test.cpp
  kernel_traits_test.cpp
  kfn_test.cpp
  kmeans_test.cpp
  knn_test.cpp
  krann_search_test.cpp
  ksinit_test.cpp
  lars_test.cpp
  lbfgs_test.cpp
  lin_alg_test.cpp
  line_search_test.cpp
  linear_regression_test.cpp
  load_save_test.cpp
  local_coordinate_coding_test.cpp
  log_test.cpp
  logistic_regression_test.cpp
  lrsdp_test.cpp
  lsh_test.cpp
  math_test.cpp
  matrix_completion_test.cpp
  maximal_inputs_test.cpp
  mean_shift_test.cpp
  metric_test.cpp
  mlpack_test.cpp
  mock_categorical_data.hpp
  momentum_sgd_test.cpp
  nbc_test.cpp
  nca_test.cpp
  nmf_test.cpp
  nystroem_method_test.cpp
  octree_test.cpp
  parallel_sgd_test.cpp
  pca_test.cpp
  perceptron_test.cpp
  prefixedoutstream_test.cpp
  proximal_test.cpp
  python_binding_test.cpp
  q_learning_test.cpp
  qdafn_test.cpp
  quic_svd_test.cpp
  radical_test.cpp
  random_forest_test.cpp
  random_test.cpp
  randomized_svd_test.cpp
  range_search_test.cpp
  rectangle_tree_test.cpp
  recurrent_network_test.cpp
  regularized_svd_test.cpp
  rl_components_test.cpp
  rmsprop_test.cpp
  sa_test.cpp
  sarah_test.cpp
  scd_test.cpp
  sdp_primal_dual_test.cpp
  serialization.cpp
  serialization.hpp
  serialization_test.cpp
  sfinae_test.cpp
  sgd_test.cpp
  sgdr_test.cpp
  smorms3_test.cpp
  snapshot_ensembles.cpp
  softmax_regression_test.cpp
  sort_policy_test.cpp
  spalera_sgd_test.cpp
  sparse_autoencoder_test.cpp
  sparse_coding_test.cpp
  spill_tree_test.cpp
  split_data_test.cpp
  svd_batch_test.cpp
  svd_incremental_test.cpp
  svrg_test.cpp
  termination_policy_test.cpp
  test_function_tools.hpp
  test_tools.hpp
  timer_test.cpp
  tree_test.cpp
  tree_traits_test.cpp
  ub_tree_test.cpp
  union_find_test.cpp
  vantage_point_tree_test.cpp
  main_tests/test_helper.hpp
  main_tests/emst_test.cpp
  main_tests/adaboost_test.cpp
  main_tests/decision_tree_test.cpp
  main_tests/decision_stump_test.cpp
  main_tests/linear_regression_test.cpp
  main_tests/logistic_regression_test.cpp
  main_tests/nbc_test.cpp
  main_tests/pca_test.cpp
  main_tests/perceptron_test.cpp
  main_tests/preprocess_binarize_test.cpp
  main_tests/preprocess_imputer_test.cpp
  main_tests/preprocess_split_test.cpp
  main_tests/random_forest_test.cpp
  main_tests/softmax_regression_test.cpp
  main_tests/sparse_coding_test.cpp
  main_tests/kmeans_test.cpp
<<<<<<< HEAD
  )
=======
  main_tests/hoeffding_tree_test.cpp
)
>>>>>>> bab3e183

# Link dependencies of test executable.
target_link_libraries(mlpack_test
  mlpack
  ${BOOST_unit_test_framework_LIBRARY}
)

set_target_properties(mlpack_test PROPERTIES COTIRE_CXX_PREFIX_HEADER_INIT "../core.hpp")
cotire(mlpack_test)

# Copy test data into right place.
add_custom_command(TARGET mlpack_test
  POST_BUILD
  COMMAND ${CMAKE_COMMAND} -E copy_directory ${CMAKE_CURRENT_SOURCE_DIR}/data/
      ${PROJECT_BINARY_DIR}
)
add_custom_command(TARGET mlpack_test
  POST_BUILD
  COMMAND ${CMAKE_COMMAND} -E tar xjpf mnist_first250_training_4s_and_9s.tar.bz2
  WORKING_DIRECTORY ${PROJECT_BINARY_DIR}
)

# The list of long running parallel tests
set(parallel_tests
  "AsyncLearningTest"
  "SdpPrimalDualTest;SVDIncrementalTest;SVDBatchTest;"
  "LocalCoordinateCodingTest;FeedForwardNetworkTest;SparseAutoencoderTest;"
  "GMMTest;CFTest;ConvolutionalNetworkTest;HMMTest;LARSTest;"
  "LogisticRegressionTest")

# Add tests to the testing framework
# Get the list of sources from the test target
get_target_property(test_sources mlpack_test SOURCES)

# Go through the list of test sources and parse the test suite name
foreach(test_file ${test_sources})
  # Regex for parsing files with AUTO_TEST_SUITE
  file(STRINGS ${test_file} test_suite REGEX "BOOST_AUTO_TEST_SUITE\\(.*")
  if(NOT "${test_suite}" STREQUAL "")
    # Get the substring of test_suite within brackets in test_name
    string(REGEX MATCH "\\(.*\\)" test_name ${test_suite})
    # Get the substring excluding the brackets, by calculating the indices
    string(LENGTH ${test_name} end_idx)
    math(EXPR end_idx "${end_idx} - 2")
    string(SUBSTRING ${test_name} "1" ${end_idx} test)
    # Add the test to the testing tool, test is the name of the test suite
    add_test(NAME ${test} COMMAND mlpack_test -t ${test} WORKING_DIRECTORY
      ${CMAKE_BINARY_DIR})
  endif()
  # Regex for parsing files with FIXTURE_TEST_SUITE similarly
  file(STRINGS ${test_file} test_suite REGEX "BOOST_FIXTURE_TEST_SUITE\\(.*,")
  if(NOT "${test_suite}" STREQUAL "")
    # Get the substring of test_suite within brackets and comma in test_name
    string(REGEX MATCH "\\(.*," test_name ${test_suite})
    string(LENGTH ${test_name} end_idx)
    math(EXPR end_idx "${end_idx} - 2")
    string(SUBSTRING ${test_name} "1" ${end_idx} test)
    add_test(NAME ${test} COMMAND mlpack_test -t ${test} WORKING_DIRECTORY
      ${CMAKE_BINARY_DIR})
  endif()
endforeach()

# Use RUN_SERIAL for long running parallel tests
set_tests_properties(${parallel_tests} PROPERTIES RUN_SERIAL TRUE)<|MERGE_RESOLUTION|>--- conflicted
+++ resolved
@@ -144,12 +144,8 @@
   main_tests/softmax_regression_test.cpp
   main_tests/sparse_coding_test.cpp
   main_tests/kmeans_test.cpp
-<<<<<<< HEAD
-  )
-=======
   main_tests/hoeffding_tree_test.cpp
 )
->>>>>>> bab3e183
 
 # Link dependencies of test executable.
 target_link_libraries(mlpack_test
