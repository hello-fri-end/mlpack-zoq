--- conflicted
+++ resolved
@@ -336,13 +336,8 @@
 if (NOT STB_IMAGE_FOUND)
   if (DOWNLOAD_STB_IMAGE)
     set(STB_DIR "stb")
-<<<<<<< HEAD
-    install(DIRECTORY DESTINATION ${CMAKE_BINARY_DIR}/deps/${STB_DIR})
+    install(DIRECTORY DESTINATION "${CMAKE_BINARY_DIR}/deps/${STB_DIR}")
     file(DOWNLOAD http://mlpack.org/files/stb-2.22/stb_image.h
-=======
-    install(DIRECTORY DESTINATION "${CMAKE_BINARY_DIR}/deps/${STB_DIR}")
-    file(DOWNLOAD http://mlpack.org/files/stb/stb_image.h
->>>>>>> d6d163b3
         "${CMAKE_BINARY_DIR}/deps/${STB_DIR}/stb_image.h"
         STATUS STB_IMAGE_DOWNLOAD_STATUS_LIST LOG STB_IMAGE_DOWNLOAD_LOG
         SHOW_PROGRESS)
