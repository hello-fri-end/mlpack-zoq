### mlpack 4.0.0
###### ????-??-??
<<<<<<< HEAD
  * Fix occasionally-failing RADICAL test (#1924).

  * Fix gcc 9 OpenMP compilation issue (#1970).

=======
  * Added support for loading and saving of images (#1903).
  
>>>>>>> 278a7daf
  * Add Multiple Pole Balancing Environment (#1901, #1951).

  * Added functionality for scaling of data (#1876); see the command-line
    binding `mlpack_preprocess_scale` or Python binding `preprocess_scale()`.

  * Add new parameter `maximum_depth` to decision tree and random forest
    bindings (#1916).

  * Fix prediction output of softmax regression when test set accuracy is
    calculated (#1922).

  * Action struct in continuous RL environments now stores the action as a
    `double` instead of `double[1]` (#1941, #1931).

  * Pendulum environment now checks for termination. All RL environments now
    have an option to terminate after a set number of time steps (no limit
    by default) (#1941).

  * Add support for probabilistic KDE (kernel density estimation) error bounds
    when using the Gaussian kernel (#1934).

### mlpack 3.1.1
###### 2019-05-26
  * Fix random forest bug for numerical-only data (#1887).

  * Significant speedups for random forest (#1887).

  * Random forest now has `minimum_gain_split` and `subspace_dim` parameters
    (#1887).

  * Decision tree parameter `print_training_error` deprecated in favor of
    `print_training_accuracy`.

  * `output` option changed to `predictions` for adaboost and perceptron
    binding. Old options are now deprecated and will be preserved until mlpack
    4.0.0 (#1882).

  * Concatenated ReLU layer (#1843).

  * Accelerate NormalizeLabels function using hashing instead of linear search
    (see `src/mlpack/core/data/normalize_labels_impl.hpp`) (#1780).

  * Add `ConfusionMatrix()` function for checking performance of classifiers
    (#1798).

  * Install ensmallen headers when it is downloaded during build (#1900).

### mlpack 3.1.0
###### 2019-04-25
  * Add DiagonalGaussianDistribution and DiagonalGMM classes to speed up the
    diagonal covariance computation and deprecate DiagonalConstraint (#1666).

  * Add kernel density estimation (KDE) implementation with bindings to other
    languages (#1301).

  * Where relevant, all models with a `Train()` method now return a `double`
    value representing the goodness of fit (i.e. final objective value, error,
    etc.) (#1678).

  * Add implementation for linear support vector machine (see
    `src/mlpack/methods/linear_svm`).

  * Change DBSCAN to use PointSelectionPolicy and add OrderedPointSelection (#1625).

  * Residual block support (#1594).

  * Bidirectional RNN (#1626).

  * Dice loss layer (#1674, #1714) and hard sigmoid layer (#1776).

  * `output` option changed to `predictions` and `output_probabilities` to
    `probabilities` for Naive Bayes binding (`mlpack_nbc`/`nbc()`).  Old options
    are now deprecated and will be preserved until mlpack 4.0.0 (#1616).

  * Add support for Diagonal GMMs to HMM code (#1658, #1666).  This can provide
    large speedup when a diagonal GMM is acceptable as an emission probability
    distribution.

  * Python binding improvements: check parameter type (#1717), avoid copying
    Pandas dataframes (#1711), handle Pandas Series objects (#1700).

### mlpack 3.0.4
###### 2018-11-13
  * Bump minimum CMake version to 3.3.2.

  * CMake fixes for Ninja generator by Marc Espie.

### mlpack 3.0.3
###### 2018-07-27
  * Fix Visual Studio compilation issue (#1443).

  * Allow running local_coordinate_coding binding with no initial_dictionary
    parameter when input_model is not specified (#1457).

  * Make use of OpenMP optional via the CMake 'USE_OPENMP' configuration
    variable (#1474).

  * Accelerate FNN training by 20-30% by avoiding redundant calculations
    (#1467).

  * Fix math::RandomSeed() usage in tests (#1462, #1440).

  * Generate better Python setup.py with documentation (#1460).

### mlpack 3.0.2
###### 2018-06-08
  * Documentation generation fixes for Python bindings (#1421).

  * Fix build error for man pages if command-line bindings are not being built
    (#1424).

  * Add 'shuffle' parameter and Shuffle() method to KFoldCV (#1412).  This will
    shuffle the data when the object is constructed, or when Shuffle() is
    called.

  * Added neural network layers: AtrousConvolution (#1390), Embedding (#1401),
    and LayerNorm (layer normalization) (#1389).

  * Add Pendulum environment for reinforcement learning (#1388) and update
    Mountain Car environment (#1394).

### mlpack 3.0.1
###### 2018-05-10
  * Fix intermittently failing tests (#1387).

  * Add big-batch SGD (BBSGD) optimizer in
    src/mlpack/core/optimizers/bigbatch_sgd/ (#1131).

  * Fix simple compiler warnings (#1380, #1373).

  * Simplify NeighborSearch constructor and Train() overloads (#1378).

  * Add warning for OpenMP setting differences (#1358/#1382).  When mlpack is
    compiled with OpenMP but another application is not (or vice versa), a
    compilation warning will now be issued.

  * Restructured loss functions in src/mlpack/methods/ann/ (#1365).

  * Add environments for reinforcement learning tests (#1368, #1370, #1329).

  * Allow single outputs for multiple timestep inputs for recurrent neural
    networks (#1348).

  * Add He and LeCun normal initializations for neural networks (#1342).
    Neural networks: add He and LeCun normal initializations (#1342), add FReLU
    and SELU activation functions (#1346, #1341), add alpha-dropout (#1349).

### mlpack 3.0.0
###### 2018-03-30
  * Speed and memory improvements for DBSCAN.  --single_mode can now be used for
    situations where previously RAM usage was too high.

  * Bump minimum required version of Armadillo to 6.500.0.

  * Add automatically generated Python bindings.  These have the same interface
    as the command-line programs.

  * Add deep learning infrastructure in src/mlpack/methods/ann/.

  * Add reinforcement learning infrastructure in
    src/mlpack/methods/reinforcement_learning/.

  * Add optimizers: AdaGrad, CMAES, CNE, FrankeWolfe, GradientDescent,
    GridSearch, IQN, Katyusha, LineSearch, ParallelSGD, SARAH, SCD, SGDR,
    SMORMS3, SPALeRA, SVRG.

  * Add hyperparameter tuning infrastructure and cross-validation infrastructure
    in src/mlpack/core/cv/ and src/mlpack/core/hpt/.

  * Fix bug in mean shift.

  * Add random forests (see src/mlpack/methods/random_forest).

  * Numerous other bugfixes and testing improvements.

  * Add randomized Krylov SVD and Block Krylov SVD.

### mlpack 2.2.5
###### 2017-08-25
  * Compilation fix for some systems (#1082).

  * Fix PARAM_INT_OUT() (#1100).

### mlpack 2.2.4
###### 2017-07-18
  * Speed and memory improvements for DBSCAN. --single_mode can now be used for
    situations where previously RAM usage was too high.

  * Fix bug in CF causing incorrect recommendations.

### mlpack 2.2.3
###### 2017-05-24
  * Bug fix for --predictions_file in mlpack_decision_tree program.

### mlpack 2.2.2
###### 2017-05-04
  * Install backwards-compatibility mlpack_allknn and mlpack_allkfn programs;
    note they are deprecated and will be removed in mlpack 3.0.0 (#992).

  * Fix RStarTree bug that surfaced on OS X only (#964).

  * Small fixes for MiniBatchSGD and SGD and tests.

### mlpack 2.2.1
###### 2017-04-13
  * Compilation fix for mlpack_nca and mlpack_test on older Armadillo versions
    (#984).

### mlpack 2.2.0
###### 2017-03-21
  * Bugfix for mlpack_knn program (#816).

  * Add decision tree implementation in methods/decision_tree/.  This is very
    similar to a C4.5 tree learner.

  * Add DBSCAN implementation in methods/dbscan/.

  * Add support for multidimensional discrete distributions (#810, #830).

  * Better output for Log::Debug/Log::Info/Log::Warn/Log::Fatal for Armadillo
    objects (#895, #928).

  * Refactor categorical CSV loading with boost::spirit for faster loading
    (#681).

### mlpack 2.1.1
###### 2016-12-22
  * HMMs now use random initialization; this should fix some convergence issues
    (#828).

  * HMMs now initialize emissions according to the distribution of observations
    (#833).

  * Minor fix for formatted output (#814).

  * Fix DecisionStump to properly work with any input type.

### mlpack 2.1.0
###### 2016-10-31
  * Fixed CoverTree to properly handle single-point datasets.

  * Fixed a bug in CosineTree (and thus QUIC-SVD) that caused split failures for
    some datasets (#717).

  * Added mlpack_preprocess_describe program, which can be used to print
    statistics on a given dataset (#742).

  * Fix prioritized recursion for k-furthest-neighbor search (mlpack_kfn and the
    KFN class), leading to orders-of-magnitude speedups in some cases.

  * Bump minimum required version of Armadillo to 4.200.0.

  * Added simple Gradient Descent optimizer, found in
    src/mlpack/core/optimizers/gradient_descent/ (#792).

  * Added approximate furthest neighbor search algorithms QDAFN and
    DrusillaSelect in src/mlpack/methods/approx_kfn/, with command-line program
    mlpack_approx_kfn.

### mlpack 2.0.3
###### 2016-07-21
  * Added multiprobe LSH (#691).  The parameter 'T' to LSHSearch::Search() can
    now be used to control the number of extra bins that are probed, as can the
    -T (--num_probes) option to mlpack_lsh.

  * Added the Hilbert R tree to src/mlpack/core/tree/rectangle_tree/ (#664).  It
    can be used as the typedef HilbertRTree, and it is now an option in the
    mlpack_knn, mlpack_kfn, mlpack_range_search, and mlpack_krann command-line
    programs.

  * Added the mlpack_preprocess_split and mlpack_preprocess_binarize programs,
    which can be used for preprocessing code (#650, #666).

  * Added OpenMP support to LSHSearch and mlpack_lsh (#700).

### mlpack 2.0.2
###### 2016-06-20
  * Added the function LSHSearch::Projections(), which returns an arma::cube
    with each projection table in a slice (#663).  Instead of Projection(i), you
    should now use Projections().slice(i).

  * A new constructor has been added to LSHSearch that creates objects using
    projection tables provided in an arma::cube (#663).

  * Handle zero-variance dimensions in DET (#515).

  * Add MiniBatchSGD optimizer (src/mlpack/core/optimizers/minibatch_sgd/) and
    allow its use in mlpack_logistic_regression and mlpack_nca programs.

  * Add better backtrace support from Grzegorz Krajewski for Log::Fatal messages
    when compiled with debugging and profiling symbols.  This requires libbfd
    and libdl to be present during compilation.

  * CosineTree test fix from Mikhail Lozhnikov (#358).

  * Fixed HMM initial state estimation (#600).

  * Changed versioning macros __MLPACK_VERSION_MAJOR, __MLPACK_VERSION_MINOR,
    and __MLPACK_VERSION_PATCH to MLPACK_VERSION_MAJOR, MLPACK_VERSION_MINOR,
    and MLPACK_VERSION_PATCH.  The old names will remain in place until
    mlpack 3.0.0.

  * Renamed mlpack_allknn, mlpack_allkfn, and mlpack_allkrann to mlpack_knn,
    mlpack_kfn, and mlpack_krann.  The mlpack_allknn, mlpack_allkfn, and
    mlpack_allkrann programs will remain as copies until mlpack 3.0.0.

  * Add --random_initialization option to mlpack_hmm_train, for use when no
    labels are provided.

  * Add --kill_empty_clusters option to mlpack_kmeans and KillEmptyClusters
    policy for the KMeans class (#595, #596).

### mlpack 2.0.1
###### 2016-02-04
  * Fix CMake to properly detect when MKL is being used with Armadillo.

  * Minor parameter handling fixes to mlpack_logistic_regression (#504, #505).

  * Properly install arma_config.hpp.

  * Memory handling fixes for Hoeffding tree code.

  * Add functions that allow changing training-time parameters to HoeffdingTree
    class.

  * Fix infinite loop in sparse coding test.

  * Documentation spelling fixes (#501).

  * Properly handle covariances for Gaussians with large condition number
    (#496), preventing GMMs from filling with NaNs during training (and also
    HMMs that use GMMs).

  * CMake fixes for finding LAPACK and BLAS as Armadillo dependencies when ATLAS
    is used.

  * CMake fix for projects using mlpack's CMake configuration from elsewhere
    (#512).

### mlpack 2.0.0
###### 2015-12-24
  * Removed overclustering support from k-means because it is not well-tested,
    may be buggy, and is (I think) unused.  If this was support you were using,
    open a bug or get in touch with us; it would not be hard for us to
    reimplement it.

  * Refactored KMeans to allow different types of Lloyd iterations.

  * Added implementations of k-means: Elkan's algorithm, Hamerly's algorithm,
    Pelleg-Moore's algorithm, and the DTNN (dual-tree nearest neighbor)
    algorithm.

  * Significant acceleration of LRSDP via the use of accu(a % b) instead of
    trace(a * b).

  * Added MatrixCompletion class (matrix_completion), which performs nuclear
    norm minimization to fill unknown values of an input matrix.

  * No more dependence on Boost.Random; now we use C++11 STL random support.

  * Add softmax regression, contributed by Siddharth Agrawal and QiaoAn Chen.

  * Changed NeighborSearch, RangeSearch, FastMKS, LSH, and RASearch API; these
    classes now take the query sets in the Search() method, instead of in the
    constructor.

  * Use OpenMP, if available.  For now OpenMP support is only available in the
    DET training code.

  * Add support for predicting new test point values to LARS and the
    command-line 'lars' program.

  * Add serialization support for Perceptron and LogisticRegression.

  * Refactor SoftmaxRegression to predict into an arma::Row<size_t> object, and
    add a softmax_regression program.

  * Refactor LSH to allow loading and saving of models.

  * ToString() is removed entirely (#487).

  * Add --input_model_file and --output_model_file options to appropriate
    machine learning algorithms.

  * Rename all executables to start with an "mlpack" prefix (#229).

  * Add HoeffdingTree and mlpack_hoeffding_tree, an implementation of the
    streaming decision tree methodology from Domingos and Hulten in 2000.

### mlpack 1.0.12
###### 2015-01-07
  * Switch to 3-clause BSD license (from LGPL).

### mlpack 1.0.11
###### 2014-12-11
  * Proper handling of dimension calculation in PCA.

  * Load parameter vectors properly for LinearRegression models.

  * Linker fixes for AugLagrangian specializations under Visual Studio.

  * Add support for observation weights to LinearRegression.

  * MahalanobisDistance<> now takes the root of the distance by default and
    therefore satisfies the triangle inequality (TakeRoot now defaults to true).

  * Better handling of optional Armadillo HDF5 dependency.

  * Fixes for numerous intermittent test failures.

  * math::RandomSeed() now sets the random seed for recent (>=3.930) Armadillo
    versions.

  * Handle Newton method convergence better for
    SparseCoding::OptimizeDictionary() and make maximum iterations a parameter.

  * Known bug: CosineTree construction may fail in some cases on i386 systems
    (#358).

### mlpack 1.0.10
###### 2014-08-29
  * Bugfix for NeighborSearch regression which caused very slow allknn/allkfn.
    Speeds are now restored to approximately 1.0.8 speeds, with significant
    improvement for the cover tree (#347).

  * Detect dependencies correctly when ARMA_USE_WRAPPER is not being defined
    (i.e., libarmadillo.so does not exist).

  * Bugfix for compilation under Visual Studio (#348).

### mlpack 1.0.9
###### 2014-07-28
  * GMM initialization is now safer and provides a working GMM when constructed
    with only the dimensionality and number of Gaussians (#301).

  * Check for division by 0 in Forward-Backward Algorithm in HMMs (#301).

  * Fix MaxVarianceNewCluster (used when re-initializing clusters for k-means)
    (#301).

  * Fixed implementation of Viterbi algorithm in HMM::Predict() (#303).

  * Significant speedups for dual-tree algorithms using the cover tree (#235,
    #314) including a faster implementation of FastMKS.

  * Fix for LRSDP optimizer so that it compiles and can be used (#312).

  * CF (collaborative filtering) now expects users and items to be zero-indexed,
    not one-indexed (#311).

  * CF::GetRecommendations() API change: now requires the number of
    recommendations as the first parameter.  The number of users in the local
    neighborhood should be specified with CF::NumUsersForSimilarity().

  * Removed incorrect PeriodicHRectBound (#58).

  * Refactor LRSDP into LRSDP class and standalone function to be optimized
    (#305).

  * Fix for centering in kernel PCA (#337).

  * Added simulated annealing (SA) optimizer, contributed by Zhihao Lou.

  * HMMs now support initial state probabilities; these can be set in the
    constructor, trained, or set manually with HMM::Initial() (#302).

  * Added Nyström method for kernel matrix approximation by Marcus Edel.

  * Kernel PCA now supports using Nyström method for approximation.

  * Ball trees now work with dual-tree algorithms, via the BallBound<> bound
    structure (#307); fixed by Yash Vadalia.

  * The NMF class is now AMF<>, and supports far more types of factorizations,
    by Sumedh Ghaisas.

  * A QUIC-SVD implementation has returned, written by Siddharth Agrawal and
    based on older code from Mudit Gupta.

  * Added perceptron and decision stump by Udit Saxena (these are weak learners
    for an eventual AdaBoost class).

  * Sparse autoencoder added by Siddharth Agrawal.

### mlpack 1.0.8
###### 2014-01-06
  * Memory leak in NeighborSearch index-mapping code fixed (#298).

  * GMMs can be trained using the existing model as a starting point by
    specifying an additional boolean parameter to GMM::Estimate() (#296).

  * Logistic regression implementation added in methods/logistic_regression (see
    also #293).

  * L-BFGS optimizer now returns its function via Function().

  * Version information is now obtainable via mlpack::util::GetVersion() or the
    __MLPACK_VERSION_MAJOR, __MLPACK_VERSION_MINOR, and  __MLPACK_VERSION_PATCH
    macros (#297).

  * Fix typos in allkfn and allkrann output.

### mlpack 1.0.7
###### 2013-10-04
  * Cover tree support for range search (range_search), rank-approximate nearest
    neighbors (allkrann), minimum spanning tree calculation (emst), and FastMKS
    (fastmks).

  * Dual-tree FastMKS implementation added and tested.

  * Added collaborative filtering package (cf) that can provide recommendations
    when given users and items.

  * Fix for correctness of Kernel PCA (kernel_pca) (#270).

  * Speedups for PCA and Kernel PCA (#198).

  * Fix for correctness of Neighborhood Components Analysis (NCA) (#279).

  * Minor speedups for dual-tree algorithms.

  * Fix for Naive Bayes Classifier (nbc) (#269).

  * Added a ridge regression option to LinearRegression (linear_regression)
    (#286).

  * Gaussian Mixture Models (gmm::GMM<>) now support arbitrary covariance matrix
    constraints (#283).

  * MVU (mvu) removed because it is known to not work (#183).

  * Minor updates and fixes for kernels (in mlpack::kernel).

### mlpack 1.0.6
###### 2013-06-13
  * Minor bugfix so that FastMKS gets built.

### mlpack 1.0.5
###### 2013-05-01
  * Speedups of cover tree traversers (#235).

  * Addition of rank-approximate nearest neighbors (RANN), found in
    src/mlpack/methods/rann/.

  * Addition of fast exact max-kernel search (FastMKS), found in
    src/mlpack/methods/fastmks/.

  * Fix for EM covariance estimation; this should improve GMM training time.

  * More parameters for GMM estimation.

  * Force GMM and GaussianDistribution covariance matrices to be positive
    definite, so that training converges much more often.

  * Add parameter for the tolerance of the Baum-Welch algorithm for HMM
    training.

  * Fix for compilation with clang compiler.

  * Fix for k-furthest-neighbor-search.

### mlpack 1.0.4
###### 2013-02-08
  * Force minimum Armadillo version to 2.4.2.

  * Better output of class types to streams; a class with a ToString() method
    implemented can be sent to a stream with operator<<.

  * Change return type of GMM::Estimate() to double (#257).

  * Style fixes for k-means and RADICAL.

  * Handle size_t support correctly with Armadillo 3.6.2 (#258).

  * Add locality-sensitive hashing (LSH), found in src/mlpack/methods/lsh/.

  * Better tests for SGD (stochastic gradient descent) and NCA (neighborhood
    components analysis).

### mlpack 1.0.3
###### 2012-09-16

  * Remove internal sparse matrix support because Armadillo 3.4.0 now includes
    it.  When using Armadillo versions older than 3.4.0, sparse matrix support
    is not available.

  * NCA (neighborhood components analysis) now support an arbitrary optimizer
    (#245), including stochastic gradient descent (#249).

### mlpack 1.0.2
###### 2012-08-15
  * Added density estimation trees, found in src/mlpack/methods/det/.

  * Added non-negative matrix factorization, found in src/mlpack/methods/nmf/.

  * Added experimental cover tree implementation, found in
    src/mlpack/core/tree/cover_tree/ (#157).

  * Better reporting of boost::program_options errors (#225).

  * Fix for timers on Windows (#212, #211).

  * Fix for allknn and allkfn output (#204).

  * Sparse coding dictionary initialization is now a template parameter (#220).

### mlpack 1.0.1
###### 2012-03-03
  * Added kernel principal components analysis (kernel PCA), found in
    src/mlpack/methods/kernel_pca/ (#74).

  * Fix for Lovasz-Theta AugLagrangian tests (#182).

  * Fixes for allknn output (#185, #186).

  * Added range search executable (#192).

  * Adapted citations in documentation to BibTeX; no citations in -h output
    (#195).

  * Stop use of 'const char*' and prefer 'std::string' (#176).

  * Support seeds for random numbers (#177).

### mlpack 1.0.0
###### 2011-12-17
  * Initial release.  See any resolved tickets numbered less than #196 or
    execute this query:
    http://www.mlpack.org/trac/query?status=closed&milestone=mlpack+1.0.0
<|MERGE_RESOLUTION|>--- conflicted
+++ resolved
@@ -1,14 +1,11 @@
 ### mlpack 4.0.0
 ###### ????-??-??
-<<<<<<< HEAD
   * Fix occasionally-failing RADICAL test (#1924).
 
   * Fix gcc 9 OpenMP compilation issue (#1970).
 
-=======
   * Added support for loading and saving of images (#1903).
-  
->>>>>>> 278a7daf
+
   * Add Multiple Pole Balancing Environment (#1901, #1951).
 
   * Added functionality for scaling of data (#1876); see the command-line
